import { GrokClient, GrokMessage, GrokToolCall } from "../grok/client";
import { GROK_TOOLS } from "../grok/tools";
import { TextEditorTool, BashTool, TodoTool, ConfirmationTool } from "../tools";
import { ToolResult } from "../types";
import { EventEmitter } from "events";
import { createTokenCounter, TokenCounter } from "../utils/token-counter";
import { loadCustomInstructions } from "../utils/custom-instructions";
import { MCPManager } from "../mcp/manager";
import { MCPConfigManager } from "../mcp/config";
import { MCPTool } from "../mcp/types";
import { MCPService } from "../mcp/mcp-service";

export interface ChatEntry {
  type: "user" | "assistant" | "tool_result" | "tool_call";
  content: string;
  timestamp: Date;
  toolCalls?: GrokToolCall[];
  toolCall?: GrokToolCall;
  toolResult?: { success: boolean; output?: string; error?: string };
  isStreaming?: boolean;
}

export interface StreamingChunk {
  type: "content" | "tool_calls" | "tool_result" | "done" | "token_count";
  content?: string;
  toolCalls?: GrokToolCall[];
  toolCall?: GrokToolCall;
  toolResult?: ToolResult;
  tokenCount?: number;
}

export class GrokAgent {
  private grokClient: GrokClient;
  private textEditor: TextEditorTool;
  private bash: BashTool;
  private todoTool: TodoTool;
  private confirmation: ConfirmationTool;
  private mcpManager: MCPManager;
  private mcpConfigManager: MCPConfigManager;
  private mcpService: MCPService;
  private chatHistory: ChatEntry[] = [];
  private messages: any[] = [];
  private tokenCounter: TokenCounter;
  private abortController: AbortController | null = null;

<<<<<<< HEAD
  constructor(apiKey: string) {
    this.grokClient = new GrokClient(apiKey);
=======
  constructor(apiKey: string, baseURL?: string) {
    super();
    this.grokClient = new GrokClient(apiKey, undefined, baseURL);
>>>>>>> 855f308a
    this.textEditor = new TextEditorTool();
    this.bash = new BashTool();
    this.todoTool = new TodoTool();
    this.confirmation = new ConfirmationTool();
    this.mcpConfigManager = new MCPConfigManager();
    this.mcpManager = new MCPManager(this.mcpConfigManager);
    this.mcpService = new MCPService();
    this.tokenCounter = createTokenCounter("grok-4-latest");

    // Initialize MCP connections
    this.initializeMCP();

    // Load custom instructions
    const customInstructions = loadCustomInstructions();
    const customInstructionsSection = customInstructions
      ? `\n\nCUSTOM INSTRUCTIONS:\n${customInstructions}\n\nThe above custom instructions should be followed alongside the standard instructions below.`
      : "";

    // Initialize with system message
    this.messages.push({
      role: "system",
      content: `You are Grok CLI, an AI assistant that helps with file editing, coding tasks, and system operations.${customInstructionsSection}

You have access to these tools:
- view_file: View file contents or directory listings
- create_file: Create new files with content (ONLY use this for files that don't exist yet)
- str_replace_editor: Replace text in existing files (ALWAYS use this to edit or update existing files)
- bash: Execute bash commands (use for searching, file discovery, navigation, and system operations)
- create_todo_list: Create a visual todo list for planning and tracking tasks
- update_todo_list: Update existing todos in your todo list

<<<<<<< HEAD
MCP (Model Context Protocol) Tools:
- mcp_list_resources: List available MCP resources (data sources)
- mcp_read_resource: Read content from MCP resources
- mcp_list_prompts: List available prompt templates
- mcp_get_prompt: Get a prompt template with arguments
- mcp_list_roots: List allowed file system paths
- mcp_add_root: Add new allowed file system paths
- mcp_register_resource: Register new MCP resources
- mcp_register_directory: Register all files in a directory as resources
=======
REAL-TIME INFORMATION:
You have access to real-time web search and X (Twitter) data. When users ask for current information, latest news, or recent events, you automatically have access to up-to-date information from the web and social media.
>>>>>>> 855f308a

IMPORTANT TOOL USAGE RULES:
- NEVER use create_file on files that already exist - this will overwrite them completely
- ALWAYS use str_replace_editor to modify existing files, even for small changes
- Before editing a file, use view_file to see its current contents
- Use create_file ONLY when creating entirely new files that don't exist

SEARCHING AND EXPLORATION:
- Use bash with commands like 'find', 'grep', 'rg' (ripgrep), 'ls', etc. for searching files and content
- Examples: 'find . -name "*.js"', 'grep -r "function" src/', 'rg "import.*react"'
- Use bash for directory navigation, file discovery, and content searching
- view_file is best for reading specific files you already know exist

When a user asks you to edit, update, modify, or change an existing file:
1. First use view_file to see the current contents
2. Then use str_replace_editor to make the specific changes
3. Never use create_file for existing files

When a user asks you to create a new file that doesn't exist:
1. Use create_file with the full content

TASK PLANNING WITH TODO LISTS:
- For complex requests with multiple steps, ALWAYS create a todo list first to plan your approach
- Use create_todo_list to break down tasks into manageable items with priorities
- Mark tasks as 'in_progress' when you start working on them (only one at a time)
- Mark tasks as 'completed' immediately when finished
- Use update_todo_list to track your progress throughout the task
- Todo lists provide visual feedback with colors: ✅ Green (completed), 🔄 Cyan (in progress), ⏳ Yellow (pending)
- Always create todos with priorities: 'high' (🔴), 'medium' (🟡), 'low' (🟢)

USER CONFIRMATION SYSTEM:
File operations (create_file, str_replace_editor) and bash commands will automatically request user confirmation before execution. The confirmation system will show users the actual content or command before they decide. Users can choose to approve individual operations or approve all operations of that type for the session.

If a user rejects an operation, the tool will return an error and you should not proceed with that specific operation.

Be helpful, direct, and efficient. Always explain what you're doing and show the results.

IMPORTANT RESPONSE GUIDELINES:
- After using tools, do NOT respond with pleasantries like "Thanks for..." or "Great!"
- Only provide necessary explanations or next steps if relevant to the task
- Keep responses concise and focused on the actual work being done
- If a tool execution completes the user's request, you can remain silent or give a brief confirmation

Current working directory: ${process.cwd()}`,
    });
  }

  private async initializeMCP(): Promise<void> {
    try {
      await this.mcpManager.initialize();
    } catch (error) {
      console.warn('Failed to initialize MCP:', error);
    }
  }

  private async getAllTools(): Promise<any[]> {
    try {
      const mcpTools = await this.mcpManager.getAvailableTools();
      const convertedMcpTools = mcpTools.map(tool => ({
        type: 'function',
        function: {
          name: tool.name,
          description: tool.description,
          parameters: tool.inputSchema
        }
      }));
      return [...GROK_TOOLS, ...convertedMcpTools];
    } catch (error) {
      console.warn('Failed to get MCP tools:', error);
      return GROK_TOOLS;
    }
  }

  async processUserMessage(message: string): Promise<ChatEntry[]> {
    // Add user message to conversation
    const userEntry: ChatEntry = {
      type: "user",
      content: message,
      timestamp: new Date(),
    };
    this.chatHistory.push(userEntry);
    this.messages.push({ role: "user", content: message });

    const newEntries: ChatEntry[] = [userEntry];
    const maxToolRounds = 10; // Prevent infinite loops
    let toolRounds = 0;

    try {
      const allTools = await this.getAllTools();
      let currentResponse = await this.grokClient.chat(
        this.messages,
<<<<<<< HEAD
        allTools
=======
        GROK_TOOLS,
        undefined,
        { search_parameters: { mode: "auto" } }
>>>>>>> 855f308a
      );

      // Agent loop - continue until no more tool calls or max rounds reached
      while (toolRounds < maxToolRounds) {
        const assistantMessage = currentResponse.choices[0]?.message;

        if (!assistantMessage) {
          throw new Error("No response from Grok");
        }

        // Handle tool calls
        if (
          assistantMessage.tool_calls &&
          assistantMessage.tool_calls.length > 0
        ) {
          toolRounds++;

          // Add assistant message with tool calls
          const assistantEntry: ChatEntry = {
            type: "assistant",
            content: assistantMessage.content || "Using tools to help you...",
            timestamp: new Date(),
            toolCalls: assistantMessage.tool_calls,
          };
          this.chatHistory.push(assistantEntry);
          newEntries.push(assistantEntry);

          // Add assistant message to conversation
          this.messages.push({
            role: "assistant",
            content: assistantMessage.content || "",
            tool_calls: assistantMessage.tool_calls,
          } as any);

          // Create initial tool call entries to show tools are being executed
          assistantMessage.tool_calls.forEach((toolCall) => {
            const toolCallEntry: ChatEntry = {
              type: "tool_call",
              content: "Executing...",
              timestamp: new Date(),
              toolCall: toolCall,
            };
            this.chatHistory.push(toolCallEntry);
            newEntries.push(toolCallEntry);
          });

          // Execute tool calls and update the entries
          for (const toolCall of assistantMessage.tool_calls) {
            const result = await this.executeTool(toolCall);

            // Update the existing tool_call entry with the result
            const entryIndex = this.chatHistory.findIndex(
              (entry) =>
                entry.type === "tool_call" && entry.toolCall?.id === toolCall.id
            );

            if (entryIndex !== -1) {
              const updatedEntry: ChatEntry = {
                ...this.chatHistory[entryIndex],
                type: "tool_result",
                content: result.success
                  ? result.output || "Success"
                  : result.error || "Error occurred",
                toolResult: result,
              };
              this.chatHistory[entryIndex] = updatedEntry;

              // Also update in newEntries for return value
              const newEntryIndex = newEntries.findIndex(
                (entry) =>
                  entry.type === "tool_call" &&
                  entry.toolCall?.id === toolCall.id
              );
              if (newEntryIndex !== -1) {
                newEntries[newEntryIndex] = updatedEntry;
              }
            }

            // Add tool result to messages with proper format (needed for AI context)
            this.messages.push({
              role: "tool",
              content: result.success
                ? result.output || "Success"
                : result.error || "Error",
              tool_call_id: toolCall.id,
            });
          }

          // Get next response - this might contain more tool calls
          currentResponse = await this.grokClient.chat(
            this.messages,
<<<<<<< HEAD
            allTools
=======
            GROK_TOOLS,
            undefined,
            { search_parameters: { mode: "auto" } }
>>>>>>> 855f308a
          );
        } else {
          // No more tool calls, add final response
          const finalEntry: ChatEntry = {
            type: "assistant",
            content:
              assistantMessage.content ||
              "I understand, but I don't have a specific response.",
            timestamp: new Date(),
          };
          this.chatHistory.push(finalEntry);
          this.messages.push({
            role: "assistant",
            content: assistantMessage.content || "",
          });
          newEntries.push(finalEntry);
          break; // Exit the loop
        }
      }

      if (toolRounds >= maxToolRounds) {
        const warningEntry: ChatEntry = {
          type: "assistant",
          content:
            "Maximum tool execution rounds reached. Stopping to prevent infinite loops.",
          timestamp: new Date(),
        };
        this.chatHistory.push(warningEntry);
        newEntries.push(warningEntry);
      }

      return newEntries;
    } catch (error: any) {
      const errorEntry: ChatEntry = {
        type: "assistant",
        content: `Sorry, I encountered an error: ${error.message}`,
        timestamp: new Date(),
      };
      this.chatHistory.push(errorEntry);
      return [userEntry, errorEntry];
    }
  }

  private messageReducer(previous: any, item: any): any {
    const reduce = (acc: any, delta: any) => {
      acc = { ...acc };
      for (const [key, value] of Object.entries(delta)) {
        if (acc[key] === undefined || acc[key] === null) {
          acc[key] = value;
          // Clean up index properties from tool calls
          if (Array.isArray(acc[key])) {
            for (const arr of acc[key]) {
              delete arr.index;
            }
          }
        } else if (typeof acc[key] === "string" && typeof value === "string") {
          (acc[key] as string) += value;
        } else if (Array.isArray(acc[key]) && Array.isArray(value)) {
          const accArray = acc[key] as any[];
          for (let i = 0; i < value.length; i++) {
            if (!accArray[i]) accArray[i] = {};
            accArray[i] = reduce(accArray[i], value[i]);
          }
        } else if (typeof acc[key] === "object" && typeof value === "object") {
          acc[key] = reduce(acc[key], value);
        }
      }
      return acc;
    };

    return reduce(previous, item.choices[0]?.delta || {});
  }

  async *processUserMessageStream(
    message: string
  ): AsyncGenerator<StreamingChunk, void, unknown> {
    // Create new abort controller for this request
    this.abortController = new AbortController();

    // Add user message to conversation
    const userEntry: ChatEntry = {
      type: "user",
      content: message,
      timestamp: new Date(),
    };
    this.chatHistory.push(userEntry);
    this.messages.push({ role: "user", content: message });

    // Calculate input tokens
    const inputTokens = this.tokenCounter.countMessageTokens(
      this.messages as any
    );
    yield {
      type: "token_count",
      tokenCount: inputTokens,
    };

    const maxToolRounds = 30; // Prevent infinite loops
    let toolRounds = 0;
    let totalOutputTokens = 0;

    try {
      // Agent loop - continue until no more tool calls or max rounds reached
      while (toolRounds < maxToolRounds) {
        // Check if operation was cancelled
        if (this.abortController?.signal.aborted) {
          yield {
            type: "content",
            content: "\n\n[Operation cancelled by user]",
          };
          yield { type: "done" };
          return;
        }

        // Stream response and accumulate
<<<<<<< HEAD
        const allTools = await this.getAllTools();
        const stream = this.grokClient.chatStream(this.messages, allTools);
=======
        const stream = this.grokClient.chatStream(
          this.messages,
          GROK_TOOLS,
          undefined,
          { search_parameters: { mode: "auto" } }
        );
>>>>>>> 855f308a
        let accumulatedMessage: any = {};
        let accumulatedContent = "";
        let toolCallsYielded = false;

        for await (const chunk of stream) {
          // Check for cancellation in the streaming loop
          if (this.abortController?.signal.aborted) {
            yield {
              type: "content",
              content: "\n\n[Operation cancelled by user]",
            };
            yield { type: "done" };
            return;
          }

          if (!chunk.choices?.[0]) continue;

          // Accumulate the message using reducer
          accumulatedMessage = this.messageReducer(accumulatedMessage, chunk);

          // Check for tool calls - yield when we have complete tool calls with function names
          if (!toolCallsYielded && accumulatedMessage.tool_calls?.length > 0) {
            // Check if we have at least one complete tool call with a function name
            const hasCompleteTool = accumulatedMessage.tool_calls.some(
              (tc: any) => tc.function?.name
            );
            if (hasCompleteTool) {
              yield {
                type: "tool_calls",
                toolCalls: accumulatedMessage.tool_calls,
              };
              toolCallsYielded = true;
            }
          }

          // Stream content as it comes
          if (chunk.choices[0].delta?.content) {
            accumulatedContent += chunk.choices[0].delta.content;

            // Update token count in real-time
            const currentOutputTokens =
              this.tokenCounter.estimateStreamingTokens(accumulatedContent);
            totalOutputTokens = currentOutputTokens;

            yield {
              type: "content",
              content: chunk.choices[0].delta.content,
            };

            // Emit token count update
            yield {
              type: "token_count",
              tokenCount: inputTokens + totalOutputTokens,
            };
          }
        }

        // Add assistant entry to history
        const assistantEntry: ChatEntry = {
          type: "assistant",
          content: accumulatedMessage.content || "Using tools to help you...",
          timestamp: new Date(),
          toolCalls: accumulatedMessage.tool_calls || undefined,
        };
        this.chatHistory.push(assistantEntry);

        // Add accumulated message to conversation
        this.messages.push({
          role: "assistant",
          content: accumulatedMessage.content || "",
          tool_calls: accumulatedMessage.tool_calls,
        } as any);

        // Handle tool calls if present
        if (accumulatedMessage.tool_calls?.length > 0) {
          toolRounds++;

          // Only yield tool_calls if we haven't already yielded them during streaming
          if (!toolCallsYielded) {
            yield {
              type: "tool_calls",
              toolCalls: accumulatedMessage.tool_calls,
            };
          }

          // Execute tools
          for (const toolCall of accumulatedMessage.tool_calls) {
            // Check for cancellation before executing each tool
            if (this.abortController?.signal.aborted) {
              yield {
                type: "content",
                content: "\n\n[Operation cancelled by user]",
              };
              yield { type: "done" };
              return;
            }

            const result = await this.executeTool(toolCall);

            const toolResultEntry: ChatEntry = {
              type: "tool_result",
              content: result.success
                ? result.output || "Success"
                : result.error || "Error occurred",
              timestamp: new Date(),
              toolCall: toolCall,
              toolResult: result,
            };
            this.chatHistory.push(toolResultEntry);

            yield {
              type: "tool_result",
              toolCall,
              toolResult: result,
            };

            // Add tool result with proper format (needed for AI context)
            this.messages.push({
              role: "tool",
              content: result.success
                ? result.output || "Success"
                : result.error || "Error",
              tool_call_id: toolCall.id,
            });
          }

          // Continue the loop to get the next response (which might have more tool calls)
        } else {
          // No tool calls, we're done
          break;
        }
      }

      if (toolRounds >= maxToolRounds) {
        yield {
          type: "content",
          content:
            "\n\nMaximum tool execution rounds reached. Stopping to prevent infinite loops.",
        };
      }

      yield { type: "done" };
    } catch (error: any) {
      // Check if this was a cancellation
      if (this.abortController?.signal.aborted) {
        yield {
          type: "content",
          content: "\n\n[Operation cancelled by user]",
        };
        yield { type: "done" };
        return;
      }

      const errorEntry: ChatEntry = {
        type: "assistant",
        content: `Sorry, I encountered an error: ${error.message}`,
        timestamp: new Date(),
      };
      this.chatHistory.push(errorEntry);
      yield {
        type: "content",
        content: errorEntry.content,
      };
      yield { type: "done" };
    } finally {
      // Clean up abort controller
      this.abortController = null;
    }
  }

  private async executeTool(toolCall: GrokToolCall): Promise<ToolResult> {
    try {
      const args = JSON.parse(toolCall.function.arguments);

      switch (toolCall.function.name) {
        case "view_file":
          const range: [number, number] | undefined =
            args.start_line && args.end_line
              ? [args.start_line, args.end_line]
              : undefined;
          return await this.textEditor.view(args.path, range);

        case "create_file":
          return await this.textEditor.create(args.path, args.content);

        case "str_replace_editor":
          return await this.textEditor.strReplace(
            args.path,
            args.old_str,
            args.new_str,
            args.replace_all
          );

        case "bash":
          return await this.bash.execute(args.command);

        case "create_todo_list":
          return await this.todoTool.createTodoList(args.todos);

        case "update_todo_list":
          return await this.todoTool.updateTodoList(args.updates);

        // MCP Tools
        case "mcp_list_resources":
          const resources = await this.mcpService.listResources(args.cursor);
          return {
            success: true,
            output: JSON.stringify(resources, null, 2),
          };

        case "mcp_read_resource":
          try {
            const resource = await this.mcpService.readResource(args.uri);
            return {
              success: true,
              output: typeof resource.content.content === 'string' 
                ? resource.content.content 
                : resource.content.content.toString(),
            };
          } catch (error: any) {
            return {
              success: false,
              error: error.message,
            };
          }

        case "mcp_list_prompts":
          const prompts = await this.mcpService.listPrompts(args.cursor);
          return {
            success: true,
            output: JSON.stringify(prompts, null, 2),
          };

        case "mcp_get_prompt":
          try {
            const prompt = await this.mcpService.getPrompt(args.name, args.arguments);
            return {
              success: true,
              output: JSON.stringify(prompt, null, 2),
            };
          } catch (error: any) {
            return {
              success: false,
              error: error.message,
            };
          }

        case "mcp_list_roots":
          const roots = await this.mcpService.listRoots();
          return {
            success: true,
            output: JSON.stringify(roots, null, 2),
          };

        case "mcp_add_root":
          this.mcpService.addRoot({
            uri: args.uri,
            name: args.name,
          });
          return {
            success: true,
            output: `Root added: ${args.uri}`,
          };

        case "mcp_register_resource":
          this.mcpService.registerResource({
            uri: args.uri,
            name: args.name,
            description: args.description,
            mimeType: args.mimeType,
          });
          if (args.content) {
            this.mcpService.setResourceContent(args.uri, args.content, args.mimeType);
          }
          return {
            success: true,
            output: `Resource registered: ${args.uri}`,
          };

        case "mcp_register_directory":
          await this.mcpService.registerDirectoryResources(args.path, args.recursive);
          return {
            success: true,
            output: `Directory resources registered: ${args.path}`,
          };

        default:
          // Check if it's an MCP tool
          const mcpTools = await this.mcpManager.getAvailableTools();
          const mcpTool = mcpTools.find(tool => tool.name === toolCall.function.name);
          if (mcpTool) {
            return await this.mcpManager.executeTool(toolCall.function.name, args);
          }
          
          return {
            success: false,
            error: `Unknown tool: ${toolCall.function.name}`,
          };
      }
    } catch (error: any) {
      return {
        success: false,
        error: `Tool execution error: ${error.message}`,
      };
    }
  }

  getChatHistory(): ChatEntry[] {
    return [...this.chatHistory];
  }

  getCurrentDirectory(): string {
    return this.bash.getCurrentDirectory();
  }

  async executeBashCommand(command: string): Promise<ToolResult> {
    return await this.bash.execute(command);
  }

  getCurrentModel(): string {
    return this.grokClient.getCurrentModel();
  }

  setModel(model: string): void {
    this.grokClient.setModel(model);
    // Update token counter for new model
    this.tokenCounter.dispose();
    this.tokenCounter = createTokenCounter(model);
  }

  abortCurrentOperation(): void {
    if (this.abortController) {
      this.abortController.abort();
    }
  }

  getMCPService(): MCPService {
    return this.mcpService;
  }
}<|MERGE_RESOLUTION|>--- conflicted
+++ resolved
@@ -43,14 +43,9 @@
   private tokenCounter: TokenCounter;
   private abortController: AbortController | null = null;
 
-<<<<<<< HEAD
-  constructor(apiKey: string) {
-    this.grokClient = new GrokClient(apiKey);
-=======
   constructor(apiKey: string, baseURL?: string) {
     super();
     this.grokClient = new GrokClient(apiKey, undefined, baseURL);
->>>>>>> 855f308a
     this.textEditor = new TextEditorTool();
     this.bash = new BashTool();
     this.todoTool = new TodoTool();
@@ -82,7 +77,6 @@
 - create_todo_list: Create a visual todo list for planning and tracking tasks
 - update_todo_list: Update existing todos in your todo list
 
-<<<<<<< HEAD
 MCP (Model Context Protocol) Tools:
 - mcp_list_resources: List available MCP resources (data sources)
 - mcp_read_resource: Read content from MCP resources
@@ -92,10 +86,9 @@
 - mcp_add_root: Add new allowed file system paths
 - mcp_register_resource: Register new MCP resources
 - mcp_register_directory: Register all files in a directory as resources
-=======
+
 REAL-TIME INFORMATION:
 You have access to real-time web search and X (Twitter) data. When users ask for current information, latest news, or recent events, you automatically have access to up-to-date information from the web and social media.
->>>>>>> 855f308a
 
 IMPORTANT TOOL USAGE RULES:
 - NEVER use create_file on files that already exist - this will overwrite them completely
@@ -187,13 +180,10 @@
       const allTools = await this.getAllTools();
       let currentResponse = await this.grokClient.chat(
         this.messages,
-<<<<<<< HEAD
         allTools
-=======
         GROK_TOOLS,
         undefined,
         { search_parameters: { mode: "auto" } }
->>>>>>> 855f308a
       );
 
       // Agent loop - continue until no more tool calls or max rounds reached
@@ -285,13 +275,10 @@
           // Get next response - this might contain more tool calls
           currentResponse = await this.grokClient.chat(
             this.messages,
-<<<<<<< HEAD
             allTools
-=======
             GROK_TOOLS,
             undefined,
             { search_parameters: { mode: "auto" } }
->>>>>>> 855f308a
           );
         } else {
           // No more tool calls, add final response
@@ -407,17 +394,14 @@
         }
 
         // Stream response and accumulate
-<<<<<<< HEAD
         const allTools = await this.getAllTools();
         const stream = this.grokClient.chatStream(this.messages, allTools);
-=======
-        const stream = this.grokClient.chatStream(
           this.messages,
           GROK_TOOLS,
           undefined,
           { search_parameters: { mode: "auto" } }
         );
->>>>>>> 855f308a
+
         let accumulatedMessage: any = {};
         let accumulatedContent = "";
         let toolCallsYielded = false;
