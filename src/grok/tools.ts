<<<<<<< HEAD
import { GrokTool } from './client';
import { MCP_TOOLS } from '../mcp/mcp-tools';
=======
import { GrokTool } from "./client";
>>>>>>> 855f308a

export const GROK_TOOLS: GrokTool[] = [
  {
    type: "function",
    function: {
      name: "view_file",
      description: "View contents of a file or list directory contents",
      parameters: {
        type: "object",
        properties: {
          path: {
            type: "string",
            description: "Path to file or directory to view",
          },
          start_line: {
            type: "number",
            description:
              "Starting line number for partial file view (optional)",
          },
          end_line: {
            type: "number",
            description: "Ending line number for partial file view (optional)",
          },
        },
        required: ["path"],
      },
    },
  },
  {
    type: "function",
    function: {
      name: "create_file",
      description: "Create a new file with specified content",
      parameters: {
        type: "object",
        properties: {
          path: {
            type: "string",
            description: "Path where the file should be created",
          },
          content: {
            type: "string",
            description: "Content to write to the file",
          },
        },
        required: ["path", "content"],
      },
    },
  },
  {
    type: "function",
    function: {
      name: "str_replace_editor",
      description: "Replace specific text in a file",
      parameters: {
        type: "object",
        properties: {
          path: {
            type: "string",
            description: "Path to the file to edit",
          },
          old_str: {
            type: "string",
            description: "Text to replace (must match exactly, or will use fuzzy matching for multi-line strings)",
          },
          new_str: {
            type: "string",
            description: "Text to replace with",
          },
          replace_all: {
            type: "boolean",
            description: "Replace all occurrences (default: false, only replaces first occurrence)",
          },
        },
        required: ["path", "old_str", "new_str"],
      },
    },
  },
  {
    type: "function",
    function: {
      name: "bash",
      description: "Execute a bash command",
      parameters: {
        type: "object",
        properties: {
          command: {
            type: "string",
            description: "The bash command to execute",
          },
        },
        required: ["command"],
      },
    },
  },
  {
    type: "function",
    function: {
      name: "create_todo_list",
      description: "Create a new todo list for planning and tracking tasks",
      parameters: {
        type: "object",
        properties: {
          todos: {
            type: "array",
            description: "Array of todo items",
            items: {
              type: "object",
              properties: {
                id: {
                  type: "string",
                  description: "Unique identifier for the todo item",
                },
                content: {
                  type: "string",
                  description: "Description of the todo item",
                },
                status: {
                  type: "string",
                  enum: ["pending", "in_progress", "completed"],
                  description: "Current status of the todo item",
                },
                priority: {
                  type: "string",
                  enum: ["high", "medium", "low"],
                  description: "Priority level of the todo item",
                },
              },
              required: ["id", "content", "status", "priority"],
            },
          },
        },
        required: ["todos"],
      },
    },
  },
  {
    type: "function",
    function: {
      name: "update_todo_list",
      description: "Update existing todos in the todo list",
      parameters: {
        type: "object",
        properties: {
          updates: {
            type: "array",
            description: "Array of todo updates",
            items: {
              type: "object",
              properties: {
                id: {
                  type: "string",
                  description: "ID of the todo item to update",
                },
                status: {
                  type: "string",
                  enum: ["pending", "in_progress", "completed"],
                  description: "New status for the todo item",
                },
                content: {
                  type: "string",
                  description: "New content for the todo item",
                },
                priority: {
                  type: "string",
                  enum: ["high", "medium", "low"],
                  description: "New priority for the todo item",
                },
              },
              required: ["id"],
            },
          },
        },
<<<<<<< HEAD
        required: ['updates']
      }
    }
  },
  ...MCP_TOOLS
=======
        required: ["updates"],
      },
    },
  },
>>>>>>> 855f308a
];<|MERGE_RESOLUTION|>--- conflicted
+++ resolved
@@ -1,9 +1,5 @@
-<<<<<<< HEAD
 import { GrokTool } from './client';
 import { MCP_TOOLS } from '../mcp/mcp-tools';
-=======
-import { GrokTool } from "./client";
->>>>>>> 855f308a
 
 export const GROK_TOOLS: GrokTool[] = [
   {
@@ -177,16 +173,9 @@
             },
           },
         },
-<<<<<<< HEAD
         required: ['updates']
       }
     }
   },
   ...MCP_TOOLS
-=======
-        required: ["updates"],
-      },
-    },
-  },
->>>>>>> 855f308a
-];+];
